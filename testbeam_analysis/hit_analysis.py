--- conflicted
+++ resolved
@@ -13,21 +13,12 @@
 from plot_utils import plot_noisy_pixels
 
 
-<<<<<<< HEAD
-def remove_noisy_pixels(data_file, threshold=6., chunk_size=10000000):
-    '''Removes noisy pixels from the data file containing the hit table.
-    The hit table is read in chunks and for each chunk the noisy pixels are determined and removed.
-
-    To call this function on 8 cores in parallel with chunk_size=10000000 the following RAM is needed:
-    11 byte * 8 * 10000000 = 880 Mb
-=======
 def remove_noisy_pixels(data_file, n_pixels, threshold=(20, 5, 2), chunk_size=1000000):
     '''Removes noisy pixels from the data file containing the hit table.
     The hit table is read in chunks and for each chunk the noisy pixels are determined and removed.
 
     To call this function on 8 cores in parallel with chunk_size=1000000 the following RAM is needed:
     11 byte * 8 * 1000000 = 88 Mb
->>>>>>> a6c53e8c
 
     Parameters
     ----------
@@ -38,24 +29,6 @@
     logging.info('=== Removing noisy pixel in %s ===', data_file)
     occupancy = None
     with tb.open_file(data_file, 'r') as input_file_h5:
-<<<<<<< HEAD
-        with tb.open_file(data_file[:-3] + '_hot_pixel.h5', 'w') as out_file_h5:
-            hit_table_out = out_file_h5.createTable(out_file_h5.root, name='Hits', description=input_file_h5.root.Hits.dtype, title='Selected not noisy hits for test beam analysis', filters=tb.Filters(complib='blosc', complevel=5, fletcher32=False))
-            for hits, _ in analysis_utils.data_aligned_at_events(input_file_h5.root.Hits, chunk_size=chunk_size):
-                col, row = hits['column'], hits['row']
-                max_row = np.amax(row)
-                occupancy = analysis_utils.hist_2d_index(col - 1, row - 1, shape=(np.amax(col), max_row))
-                noisy_pixels = np.where(occupancy > np.median(occupancy) + np.std(occupancy) * threshold)
-                plot_utils.plot_noisy_pixel(occupancy, noisy_pixels, threshold, filename=data_file[:-3] + '_hot_pixel.pdf')
-                logging.info('Remove %d hot pixels in %s', noisy_pixels[0].shape[0], data_file)
-
-                # Select not noisy pixels
-                noisy_pix_1d = (noisy_pixels[0] + 1) * max_row + (noisy_pixels[1] + 1)  # map 2d array (col, row) to 1d array to increase selection speed
-                hits_1d = hits['column'].astype(np.uint32) * max_row + hits['row']  # astype needed, otherwise silently assuming np.uint16 (VERY BAD NUMPY!)
-                hits = hits[np.in1d(hits_1d, noisy_pix_1d, invert=True)]
-
-                hit_table_out.append(hits)
-=======
         for hits, _ in analysis_utils.data_aligned_at_events(input_file_h5.root.Hits, chunk_size=chunk_size):
             col, row = hits['column'], hits['row']
             chunk_occ = analysis_utils.hist_2d_index(col - 1, row - 1, shape=n_pixels)
@@ -109,7 +82,6 @@
 #     plt.figure()
 #     plt.imshow(occupancy, cmap=cmap, norm=norm, interpolation='none', origin='lower', clim=(0, 2 * np.ma.median(occupancy)))
 #     plt.show()
->>>>>>> a6c53e8c
 
 
 def cluster_hits_wrapper(args):
